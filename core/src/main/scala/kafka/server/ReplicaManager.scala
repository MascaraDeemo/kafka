/**
 * Licensed to the Apache Software Foundation (ASF) under one or more
 * contributor license agreements.  See the NOTICE file distributed with
 * this work for additional information regarding copyright ownership.
 * The ASF licenses this file to You under the Apache License, Version 2.0
 * (the "License"); you may not use this file except in compliance with
 * the License.  You may obtain a copy of the License at
 *
 *    http://www.apache.org/licenses/LICENSE-2.0
 *
 * Unless required by applicable law or agreed to in writing, software
 * distributed under the License is distributed on an "AS IS" BASIS,
 * WITHOUT WARRANTIES OR CONDITIONS OF ANY KIND, either express or implied.
 * See the License for the specific language governing permissions and
 * limitations under the License.
 */
package kafka.server

import kafka.cluster.{Broker, Partition, Replica}
import collection._
import mutable.HashMap
import org.I0Itec.zkclient.ZkClient
import java.io.{File, IOException}
import java.util.concurrent.atomic.AtomicBoolean
import kafka.utils._
import kafka.log.LogManager
import kafka.metrics.KafkaMetricsGroup
import com.yammer.metrics.core.Gauge
import java.util.concurrent.TimeUnit
import kafka.common._
import kafka.api.{StopReplicaRequest, PartitionStateInfo, LeaderAndIsrRequest}
import kafka.controller.KafkaController
import org.apache.log4j.Logger


object ReplicaManager {
  val UnknownLogEndOffset = -1L
  val HighWatermarkFilename = "replication-offset-checkpoint"
}

class ReplicaManager(val config: KafkaConfig, 
                     time: Time, 
                     val zkClient: ZkClient, 
<<<<<<< HEAD
                     scheduler: Scheduler,
                     val logManager: LogManager) extends Logging with KafkaMetricsGroup {
=======
                     kafkaScheduler: KafkaScheduler,
                     val logManager: LogManager,
                     val isShuttingDown: AtomicBoolean ) extends Logging with KafkaMetricsGroup {
>>>>>>> c39d37e9
  /* epoch of the controller that last changed the leader */
  @volatile var controllerEpoch: Int = KafkaController.InitialControllerEpoch - 1
  private val localBrokerId = config.brokerId
  private val allPartitions = new Pool[(String, Int), Partition]
  private var leaderPartitions = new mutable.HashSet[Partition]()
  private val leaderPartitionsLock = new Object
  val replicaFetcherManager = new ReplicaFetcherManager(config, this)
  private val highWatermarkCheckPointThreadStarted = new AtomicBoolean(false)
  val highWatermarkCheckpoints = config.logDirs.map(dir => (dir, new OffsetCheckpoint(new File(dir, ReplicaManager.HighWatermarkFilename)))).toMap
  private var hwThreadInitialized = false
  this.logIdent = "[Replica Manager on Broker " + localBrokerId + "]: "
  val stateChangeLogger = Logger.getLogger(KafkaController.stateChangeLogger)

  newGauge(
    "LeaderCount",
    new Gauge[Int] {
      def value = {
        leaderPartitionsLock synchronized {
          leaderPartitions.size
        }
      }
    }
  )
  newGauge(
    "PartitionCount",
    new Gauge[Int] {
      def value = allPartitions.size
    }
  )
  newGauge(
    "UnderReplicatedPartitions",
    new Gauge[Int] {
      def value = {
        leaderPartitionsLock synchronized {
          leaderPartitions.count(_.isUnderReplicated)
        }
      }
    }
  )
  val isrExpandRate = newMeter("IsrExpandsPerSec",  "expands", TimeUnit.SECONDS)
  val isrShrinkRate = newMeter("IsrShrinksPerSec",  "shrinks", TimeUnit.SECONDS)


  def startHighWaterMarksCheckPointThread() = {
    if(highWatermarkCheckPointThreadStarted.compareAndSet(false, true))
      scheduler.schedule("highwatermark-checkpoint", checkpointHighWatermarks, period = config.replicaHighWatermarkCheckpointIntervalMs, unit = TimeUnit.MILLISECONDS)
  }

  /**
   * This function is only used in two places: in Partition.updateISR() and KafkaApis.handleProducerRequest().
   * In the former case, the partition should have been created, in the latter case, return -1 will put the request into purgatory
   */
  def getReplicationFactorForPartition(topic: String, partitionId: Int) = {
    val partitionOpt = getPartition(topic, partitionId)
    partitionOpt match {
      case Some(partition) =>
        partition.replicationFactor
      case None =>
        -1
    }
  }

  def startup() {
    // start ISR expiration thread
    scheduler.schedule("isr-expiration", maybeShrinkIsr, period = config.replicaLagTimeMaxMs, unit = TimeUnit.MILLISECONDS)
  }

  def stopReplica(topic: String, partitionId: Int, deletePartition: Boolean): Short  = {
    stateChangeLogger.trace("Broker %d handling stop replica for partition [%s,%d]".format(localBrokerId, topic, partitionId))
    val errorCode = ErrorMapping.NoError
    getReplica(topic, partitionId) match {
      case Some(replica) =>
        replicaFetcherManager.removeFetcher(topic, partitionId)
        /* TODO: handle deleteLog in a better way */
        //if (deletePartition)
        //  logManager.deleteLog(topic, partition)
        leaderPartitionsLock synchronized {
          leaderPartitions -= replica.partition
        }
        if(deletePartition)
          allPartitions.remove((topic, partitionId))
      case None => //do nothing if replica no longer exists
    }
    stateChangeLogger.trace("Broker %d finished handling stop replica for partition [%s,%d]".format(localBrokerId, topic, partitionId))
    errorCode
  }

  def stopReplicas(stopReplicaRequest: StopReplicaRequest): (mutable.Map[(String, Int), Short], Short) = {
    val responseMap = new collection.mutable.HashMap[(String, Int), Short]
    if(stopReplicaRequest.controllerEpoch < controllerEpoch) {
      stateChangeLogger.warn("Broker %d received stop replica request from an old controller epoch %d."
        .format(localBrokerId, stopReplicaRequest.controllerEpoch) +
            " Latest known controller epoch is %d " + controllerEpoch)
      (responseMap, ErrorMapping.StaleControllerEpochCode)
    } else {
      controllerEpoch = stopReplicaRequest.controllerEpoch
      val responseMap = new HashMap[(String, Int), Short]
      for((topic, partitionId) <- stopReplicaRequest.partitions){
        val errorCode = stopReplica(topic, partitionId, stopReplicaRequest.deletePartitions)
        responseMap.put((topic, partitionId), errorCode)
      }
      (responseMap, ErrorMapping.NoError)
    }
  }

  def getOrCreatePartition(topic: String, partitionId: Int, replicationFactor: Int): Partition = {
    var partition = allPartitions.get((topic, partitionId))
    if (partition == null) {
      allPartitions.putIfNotExists((topic, partitionId), new Partition(topic, partitionId, replicationFactor, time, this))
      partition = allPartitions.get((topic, partitionId))
    }
    partition
  }

  def getPartition(topic: String, partitionId: Int): Option[Partition] = {
    val partition = allPartitions.get((topic, partitionId))
    if (partition == null)
      None
    else
      Some(partition)
  }

  def getReplicaOrException(topic: String, partition: Int): Replica = {
    val replicaOpt = getReplica(topic, partition)
    if(replicaOpt.isDefined)
      return replicaOpt.get
    else
      throw new ReplicaNotAvailableException("Replica %d is not available for partition [%s,%d]".format(config.brokerId, topic, partition))
  }

  def getLeaderReplicaIfLocal(topic: String, partitionId: Int): Replica =  {
    val partitionOpt = getPartition(topic, partitionId)
    partitionOpt match {
      case None =>
        throw new UnknownTopicOrPartitionException("Partition [%s,%d] doesn't exist on %d".format(topic, partitionId, config.brokerId))
      case Some(partition) =>
        partition.leaderReplicaIfLocal match {
          case Some(leaderReplica) => leaderReplica
          case None =>
            throw new NotLeaderForPartitionException("Leader not local for partition [%s,%d] on broker %d"
                                                     .format(topic, partitionId, config.brokerId))
        }
    }
  }

  def getReplica(topic: String, partitionId: Int, replicaId: Int = config.brokerId): Option[Replica] =  {
    val partitionOpt = getPartition(topic, partitionId)
    partitionOpt match {
      case None => None
      case Some(partition) => partition.getReplica(replicaId)
    }
  }

  def becomeLeaderOrFollower(leaderAndISRRequest: LeaderAndIsrRequest): (collection.Map[(String, Int), Short], Short) = {
    leaderAndISRRequest.partitionStateInfos.foreach(p =>
      stateChangeLogger.trace("Broker %d handling LeaderAndIsr request correlation id %d received from controller %d epoch %d for partition [%s,%d]"
                                .format(localBrokerId, leaderAndISRRequest.correlationId, leaderAndISRRequest.controllerId,
                                        leaderAndISRRequest.controllerEpoch, p._1._1, p._1._2)))
    info("Handling LeaderAndIsr request %s".format(leaderAndISRRequest))

    val responseMap = new collection.mutable.HashMap[(String, Int), Short]
    if(leaderAndISRRequest.controllerEpoch < controllerEpoch) {
      stateChangeLogger.warn("Broker %d received LeaderAndIsr request correlation id %d with an old controller epoch %d. Latest known controller epoch is %d"
                                .format(localBrokerId, leaderAndISRRequest.controllerEpoch, leaderAndISRRequest.correlationId, controllerEpoch))
      (responseMap, ErrorMapping.StaleControllerEpochCode)
    }else {
      val controllerId = leaderAndISRRequest.controllerId
      controllerEpoch = leaderAndISRRequest.controllerEpoch
      for((topicAndPartition, partitionStateInfo) <- leaderAndISRRequest.partitionStateInfos) {
        var errorCode = ErrorMapping.NoError
        val topic = topicAndPartition._1
        val partitionId = topicAndPartition._2

        val requestedLeaderId = partitionStateInfo.leaderIsrAndControllerEpoch.leaderAndIsr.leader
        try {
          if(requestedLeaderId == config.brokerId)
            makeLeader(controllerId, controllerEpoch, topic, partitionId, partitionStateInfo, leaderAndISRRequest.correlationId)
          else
            makeFollower(controllerId, controllerEpoch, topic, partitionId, partitionStateInfo, leaderAndISRRequest.aliveLeaders,
                         leaderAndISRRequest.correlationId)
        } catch {
          case e =>
            val errorMsg = ("Error on broker %d while processing LeaderAndIsr request correlationId %d received from controller %d " +
                            "epoch %d for partition %s").format(localBrokerId, leaderAndISRRequest.correlationId, leaderAndISRRequest.controllerId,
                                                                leaderAndISRRequest.controllerEpoch, topicAndPartition)
            stateChangeLogger.error(errorMsg, e)
            errorCode = ErrorMapping.codeFor(e.getClass.asInstanceOf[Class[Throwable]])
        }
        responseMap.put(topicAndPartition, errorCode)
        stateChangeLogger.trace("Broker %d handled LeaderAndIsr request correlationId %d received from controller %d epoch %d for partition [%s,%d]"
          .format(localBrokerId, leaderAndISRRequest.correlationId, leaderAndISRRequest.controllerId, leaderAndISRRequest.controllerEpoch,
          topicAndPartition._1, topicAndPartition._2))
      }
      info("Handled leader and isr request %s".format(leaderAndISRRequest))
      // we initialize highwatermark thread after the first leaderisrrequest. This ensures that all the partitions
      // have been completely populated before starting the checkpointing there by avoiding weird race conditions
      if (!hwThreadInitialized) {
        startHighWaterMarksCheckPointThread()
        hwThreadInitialized = true
      }
      replicaFetcherManager.shutdownIdleFetcherThreads()
      (responseMap, ErrorMapping.NoError)
    }
  }

  private def makeLeader(controllerId: Int, epoch:Int, topic: String, partitionId: Int,
                         partitionStateInfo: PartitionStateInfo, correlationId: Int) = {
    val leaderIsrAndControllerEpoch = partitionStateInfo.leaderIsrAndControllerEpoch
    stateChangeLogger.trace(("Broker %d received LeaderAndIsr request correlationId %d from controller %d epoch %d " +
                             "starting the become-leader transition for partition [%s,%d]")
                               .format(localBrokerId, correlationId, controllerId, epoch, topic, partitionId))
    val partition = getOrCreatePartition(topic, partitionId, partitionStateInfo.replicationFactor)
    if (partition.makeLeader(controllerId, topic, partitionId, leaderIsrAndControllerEpoch, correlationId)) {
      // also add this partition to the list of partitions for which the leader is the current broker
      leaderPartitionsLock synchronized {
        leaderPartitions += partition
      } 
    }
    stateChangeLogger.trace("Broker %d completed become-leader transition for partition [%s,%d]".format(localBrokerId, topic, partitionId))
  }

  private def makeFollower(controllerId: Int, epoch: Int, topic: String, partitionId: Int,
                           partitionStateInfo: PartitionStateInfo, aliveLeaders: Set[Broker], correlationId: Int) {
    val leaderIsrAndControllerEpoch = partitionStateInfo.leaderIsrAndControllerEpoch
    stateChangeLogger.trace(("Broker %d received LeaderAndIsr request correlationId %d from controller %d epoch %d " +
                             "starting the become-follower transition for partition [%s,%d]")
                               .format(localBrokerId, correlationId, controllerId, epoch, topic, partitionId))

    val partition = getOrCreatePartition(topic, partitionId, partitionStateInfo.replicationFactor)
    if (partition.makeFollower(controllerId, topic, partitionId, leaderIsrAndControllerEpoch, aliveLeaders, correlationId)) {
      // remove this replica's partition from the ISR expiration queue
      leaderPartitionsLock synchronized {
        leaderPartitions -= partition
      }
    }
    stateChangeLogger.trace("Broker %d completed the become-follower transition for partition [%s,%d]".format(localBrokerId, topic, partitionId))
  }

  private def maybeShrinkIsr(): Unit = {
    trace("Evaluating ISR list of partitions to see which replicas can be removed from the ISR")
    var curLeaderPartitions: List[Partition] = null
    leaderPartitionsLock synchronized {
      curLeaderPartitions = leaderPartitions.toList
    }
    curLeaderPartitions.foreach(partition => partition.maybeShrinkIsr(config.replicaLagTimeMaxMs, config.replicaLagMaxMessages))
  }

  def recordFollowerPosition(topic: String, partitionId: Int, replicaId: Int, offset: Long) = {
    val partitionOpt = getPartition(topic, partitionId)
    if(partitionOpt.isDefined) {
      partitionOpt.get.updateLeaderHWAndMaybeExpandIsr(replicaId, offset)
    } else {
      warn("While recording the follower position, the partition [%s,%d] hasn't been created, skip updating leader HW".format(topic, partitionId))
    }
  }

  /**
   * Flushes the highwatermark value for all partitions to the highwatermark file
   */
  def checkpointHighWatermarks() {
    val replicas = allPartitions.values.map(_.getReplica(config.brokerId)).collect{case Some(replica) => replica}
    val replicasByDir = replicas.filter(_.log.isDefined).groupBy(_.log.get.dir.getParent)
    for((dir, reps) <- replicasByDir) {
      val hwms = reps.map(r => (TopicAndPartition(r.topic, r.partitionId) -> r.highWatermark)).toMap
      try {
        highWatermarkCheckpoints(dir).write(hwms)
      } catch {
        case e: IOException =>
          fatal("Error writing to highwatermark file: ", e)
          Runtime.getRuntime().halt(1)
      }
    }
  }

  def shutdown() {
    info("Shut down")
    replicaFetcherManager.shutdown()
    checkpointHighWatermarks()
    info("Shutted down completely")
  }
}<|MERGE_RESOLUTION|>--- conflicted
+++ resolved
@@ -41,14 +41,9 @@
 class ReplicaManager(val config: KafkaConfig, 
                      time: Time, 
                      val zkClient: ZkClient, 
-<<<<<<< HEAD
                      scheduler: Scheduler,
-                     val logManager: LogManager) extends Logging with KafkaMetricsGroup {
-=======
-                     kafkaScheduler: KafkaScheduler,
                      val logManager: LogManager,
                      val isShuttingDown: AtomicBoolean ) extends Logging with KafkaMetricsGroup {
->>>>>>> c39d37e9
   /* epoch of the controller that last changed the leader */
   @volatile var controllerEpoch: Int = KafkaController.InitialControllerEpoch - 1
   private val localBrokerId = config.brokerId
